package org.jgroups.protocols;

import org.jgroups.*;
import org.jgroups.annotations.*;
import org.jgroups.blocks.atomic.AsyncCounter;
import org.jgroups.blocks.atomic.Counter;
import org.jgroups.blocks.atomic.SyncCounter;
import org.jgroups.conf.AttributeType;
import org.jgroups.stack.Protocol;
import org.jgroups.util.Bits;
import org.jgroups.util.*;

import java.io.*;
import java.util.*;
import java.util.concurrent.CompletableFuture;
import java.util.concurrent.CompletionStage;
import java.util.concurrent.CopyOnWriteArrayList;
import java.util.concurrent.Future;
import java.util.concurrent.TimeUnit;
import java.util.concurrent.atomic.AtomicLong;
import java.util.function.BiFunction;
import java.util.function.Function;
import java.util.function.Supplier;


/**
 * Protocol which is used by {@link org.jgroups.blocks.atomic.CounterService} to provide a distributed atomic counter
 * @author Bela Ban
 * @since 3.0.0
 */
@MBean(description="Protocol to maintain distributed atomic counters")
public class COUNTER extends Protocol {

    private static final AtomicLong REQUEST_ID_GENERATOR = new AtomicLong();
    //enum value() method is expensive since it creates a copy of the internal array every time it is invoked.
    //we can cache it since we don't change it.
    private static final RequestType[] REQUEST_TYPES_CACHED = RequestType.values();
    private static final ResponseType[] RESPONSE_TYPES_CACHED = ResponseType.values();

    @Property(description="Bypasses message bundling if true")
    protected boolean bypass_bundling=true;

    @Property(description="Request timeouts (in ms). If the timeout elapses, a TimeoutException will be thrown",
      type=AttributeType.TIME)
    protected long timeout=60000;

    @Property(description="Number of milliseconds to wait for reconciliation responses from all current members",
      type=AttributeType.TIME)
    protected long reconciliation_timeout=10000;

    @Property(description="Number of backup coordinators. Modifications are asynchronously sent to all backup coordinators")
    protected int num_backups=1;

    /** Set to true during reconciliation process, will cause all requests to be discarded */
    protected boolean discard_requests=false;

    protected View    view;

    /** The address of the cluster coordinator. Updated on view changes */
    protected Address coord;

    /** Backup coordinators. Only created if num_backups > 0 and coord=true */
    protected List<Address> backup_coords=null;

    @GuardedBy("this")
    protected Future<?> reconciliation_task_future;

    protected ReconciliationTask reconciliation_task;

    // server side counters
    protected final Map<String, VersionedValue> counters = Util.createConcurrentMap(20);

    // (client side) pending requests
    protected final Map<Owner, RequestCompletableFuture> pending_requests = Util.createConcurrentMap(20);

    protected static final byte REQUEST  = 1;
    protected static final byte RESPONSE = 2;

    private TP transport;

    protected enum RequestType {
        GET_OR_CREATE {
            @Override
            Request create() {
                return new GetOrCreateRequest();
            }
        },
        DELETE {
            @Override
            Request create() {
                return new DeleteRequest();
            }
        },
        SET {
            @Override
            Request create() {
                return new SetRequest();
            }
        },
        COMPARE_AND_SET {
            @Override
            Request create() {
                return new CompareAndSetRequest();
            }
        },
        ADD_AND_GET {
            @Override
            Request create() {
                return new AddAndGetRequest();
            }
        },
        UPDATE {
            @Override
            Request create() {
                return new UpdateRequest();
            }
        },
        RECONCILE {
            @Override
            Request create() {
                return new ReconcileRequest();
            }
        },
        RESEND_PENDING_REQUESTS {
            @Override
            Request create() {
                return new ResendPendingRequests();
            }
        };

        abstract Request create();
    }

    protected enum ResponseType {
        VALUE {
            @Override
            Response create() {
                return new ValueResponse();
            }
        },
        EXCEPTION{
            @Override
            Response create() {
                return new ExceptionResponse();
            }
        },
        RECONCILE {
            @Override
            Response create() {
                return new ReconcileResponse();
            }
        };

        abstract Response create();
    }

    public boolean getBypassBundling() {
        return bypass_bundling;
    }

    public COUNTER setBypassBundling(boolean bypass_bundling) {
        this.bypass_bundling=bypass_bundling;
        return this;
    }

    @ManagedAttribute
    public String getView() {
        return view != null? view.toString() : null;
    }

    @ManagedAttribute(description="List of the backup coordinator (null if num_backups <= 0")
    public String getBackupCoords() {
        return backup_coords != null? backup_coords.toString() : "null";
    }

    @Override
    public void init() throws Exception {
        super.init();
        transport = getTransport();
    }

    @Deprecated
    public Counter getOrCreateCounter(String name, long initial_value) {
        CounterImpl counter = CompletableFutures.join(doGetOrCreateCounter(name, initial_value));
        return counter.sync;
    }

    public CompletionStage<AsyncCounter> getOrCreateAsyncCounter(String name, long initial_value) {
        return doGetOrCreateCounter(name, initial_value).thenApply(Function.identity());
    }

    private CompletionStage<CounterImpl> doGetOrCreateCounter(String name, long initial_value) {
        Objects.requireNonNull(name);
        if(local_addr == null)
            throw new IllegalStateException("the channel needs to be connected before creating or getting a counter");
        // is it safe?
        if (counters.containsKey(name)) {
            // if the counter exists, we do not need to send a request to the coordinator, right?
            return CompletableFuture.completedFuture(new CounterImpl(name));
        }
        Owner owner=getOwner();
        GetOrCreateRequest req=new GetOrCreateRequest(owner, name, initial_value);
        CompletableFuture<Long> rsp = sendRequestToCoordinator(owner, req);
        return rsp.thenApply(aLong -> new CounterImpl(name));
    }

    /** Sent asynchronously - we don't wait for an ack */
    public void deleteCounter(String name) {
        Owner owner=getOwner();
        Request req=new DeleteRequest(owner, name);
        sendRequest(coord, req);
        if(!local_addr.equals(coord))
            counters.remove(name);
    }

    public Object down(Event evt) {
        switch(evt.getType()) {
            case Event.VIEW_CHANGE:
                handleView(evt.arg());
                break;
        }
        return down_prot.down(evt);
    }

    public Object up(Event evt) {
        if (evt.getType() == Event.VIEW_CHANGE) {
            handleView(evt.getArg());
        }
        return up_prot.up(evt);
    }

    public Object up(Message msg) {
        CounterHeader hdr = msg.getHeader(id);
        if (hdr == null)
            return up_prot.up(msg);

        try {
            assert msg.hasArray();
            DataInput in = new DataInputStream(new ByteArrayInputStream(msg.getArray(), msg.getOffset(), msg.getLength()));
            switch (in.readByte()) {
                case REQUEST:
                    Request req = requestFromDataInput(in);
                    if (log.isTraceEnabled())
                        log.trace("[" + local_addr + "] <-- [" + msg.getSrc() + "] " + req);
                    req.execute(this, msg.getSrc());
                    break;
                case RESPONSE:
                    Response rsp = responseFromDataInput(in);
                    if (log.isTraceEnabled())
                        log.trace("[" + local_addr + "] <-- [" + msg.getSrc() + "] " + rsp);
                    handleResponse(rsp, msg.getSrc());
                    break;
                default:
                    log.error(Util.getMessage("ReceivedObjectIsNeitherARequestNorAResponse"));
                    break;
            }
        } catch (Exception ex) {
            log.error(Util.getMessage("FailedHandlingMessage"), ex);
        }
        return null;
    }

    protected VersionedValue getCounter(String name) {
        VersionedValue val=counters.get(name);
        if(val == null)
            throw new IllegalStateException("counter \"" + name + "\" not found");
        return val;
    }

    protected void handleResponse(Response rsp, Address sender) {
        if(rsp instanceof ReconcileResponse) {
            handleReconcileResponse((ReconcileResponse) rsp, sender);
            return;
        }

        RequestCompletableFuture cf=pending_requests.remove(rsp.getOwner());
        if(cf == null) {
            log.warn("response for " + rsp.getOwner() + " didn't have an entry");
            return;
        }
        rsp.complete(cf);
    }

    private void handleReconcileResponse(ReconcileResponse rsp, Address sender) {
        if(log.isTraceEnabled() && rsp.names != null && rsp.names.length > 0)
            log.trace("[" + local_addr + "] <-- [" + sender + "] RECONCILE-RSP: " + dump(rsp.names, rsp.values, rsp.versions));
        if(reconciliation_task != null)
            reconciliation_task.add(rsp, sender);
    }

    @ManagedOperation(description="Dumps all counters")
    public String printCounters() {
        StringBuilder sb=new StringBuilder();
        for(Map.Entry<String,VersionedValue> entry: counters.entrySet())
            sb.append(entry.getKey()).append(": ").append(entry.getValue()).append("\n");
        return sb.toString();
    }

    @ManagedOperation(description="Dumps all pending requests")
    public String dumpPendingRequests() {
        StringBuilder sb=new StringBuilder();
        for(RequestCompletableFuture cf: pending_requests.values()) {
            Request tmp=cf.getRequest();
            sb.append(tmp).append('(').append(tmp.getClass().getCanonicalName()).append(") ");
        }
        return sb.toString();
    }

    protected void handleView(View view) {
        this.view=view;
        if(log.isDebugEnabled())
            log.debug("view=" + view);
        List<Address> members=view.getMembers();
        Address old_coord=coord;
        if(!members.isEmpty())
            coord=members.get(0);

        if(Objects.equals(coord, local_addr)) {
            List<Address> old_backups=backup_coords != null? new ArrayList<>(backup_coords) : null;
            backup_coords=new CopyOnWriteArrayList<>(Util.pickNext(members, local_addr, num_backups));

            // send the current values to all *new* backups
            List<Address> new_backups=Util.newElements(old_backups,backup_coords);
            for(Address new_backup: new_backups) {
                for(Map.Entry<String,VersionedValue> entry: counters.entrySet()) {
                    UpdateRequest update=new UpdateRequest(entry.getKey(), entry.getValue().value, entry.getValue().version);
                    sendRequest(new_backup, update);
                }
            }
        }
        else
            backup_coords=null;

        if(old_coord != null && coord != null && !old_coord.equals(coord) && local_addr.equals(coord)) {
            discard_requests=true; // set to false when the task is done
            startReconciliationTask();
        }
    }

    protected Owner getOwner() {
        return new Owner(local_addr, REQUEST_ID_GENERATOR.incrementAndGet());
    }

    protected void updateBackups(String name, long[] versionedValue) {
        if (backup_coords == null || backup_coords.isEmpty()) {
            return;
        }
        Request req=new UpdateRequest(name, versionedValue[0], versionedValue[1]);
        try {
            ByteArray buffer=requestToBuffer(req);
            for(Address dst: backup_coords) {
                logSending(dst, req);
                send(dst, buffer);
            }
        }
        catch(Exception ex) {
            log.error(Util.getMessage("FailedSending") + req + " to backup coordinator(s):" + ex);
        }
    }

    protected void sendRequest(Address dest, Request req) {
        try {
            ByteArray buffer=requestToBuffer(req);
            logSending(dest, req);
            send(dest, buffer);
        }
        catch(Exception ex) {
            log.error(Util.getMessage("FailedSending") + req + " request: " + ex);
        }
    }


    protected void sendResponse(Address dest, Response rsp) {
        try {
            ByteArray buffer=responseToBuffer(rsp);
            logSending(dest, rsp);
            send(dest, buffer);
        }
        catch(Exception ex) {
            log.error(Util.getMessage("FailedSending") + rsp + " message to " + dest + ": " + ex);
        }
    }

    protected void send(Address dest, ByteArray buffer) {
        try {
            Message rsp_msg=new BytesMessage(dest, buffer).putHeader(id, new CounterHeader());
            if(bypass_bundling)
                rsp_msg.setFlag(Message.Flag.DONT_BUNDLE);
            down_prot.down(rsp_msg);
        }
        catch(Exception ex) {
            log.error(Util.getMessage("FailedSendingMessageTo") + dest + ": " + ex);
        }
    }

    private void logSending(Address dst, Object data) {
        if(log.isTraceEnabled())
            log.trace("[" + local_addr + "] --> [" + (dst == null? "ALL" : dst) + "]: " + data);
    }

    protected void sendCounterNotFoundExceptionResponse(Address dest, Owner owner, String counter_name) {
        Response rsp=new ExceptionResponse(owner, "counter \"" + counter_name + "\" not found");
        sendResponse(dest, rsp);
    }

    private long updateCounter(ResponseData responseData) {
        if(!coord.equals(local_addr)) {
            counters.compute(responseData.counterName, responseData);
        }
        return responseData.value;
    }

    protected static ByteArray requestToBuffer(Request req) throws Exception {
        return streamableToBuffer(REQUEST,(byte)req.getRequestType().ordinal(), req);
    }

    protected static ByteArray responseToBuffer(Response rsp) throws Exception {
        return streamableToBuffer(RESPONSE,(byte)rsp.getResponseType().ordinal(), rsp);
    }

    protected static ByteArray streamableToBuffer(byte req_or_rsp, byte type, Streamable obj) throws Exception {
        int expected_size=obj instanceof SizeStreamable? ((SizeStreamable)obj).serializedSize() : 100;
        ByteArrayDataOutputStream out=new ByteArrayDataOutputStream(expected_size);
        out.writeByte(req_or_rsp);
        out.writeByte(type);
        obj.writeTo(out);
        return new ByteArray(out.buffer(), 0, out.position());
    }

    protected static Request requestFromDataInput(DataInput in) throws Exception {
        Request retval=REQUEST_TYPES_CACHED[in.readByte()].create();
        retval.readFrom(in);
        return retval;
    }

    protected static Response responseFromDataInput(DataInput in) throws Exception {
        Response retval=RESPONSE_TYPES_CACHED[in.readByte()].create();
        retval.readFrom(in);
        return retval;
    }

    protected synchronized void startReconciliationTask() {
        if(reconciliation_task_future == null || reconciliation_task_future.isDone()) {
            reconciliation_task=new ReconciliationTask();
            reconciliation_task_future=transport.getTimer().schedule(reconciliation_task, 0, TimeUnit.MILLISECONDS);
        }
    }

    protected synchronized void stopReconciliationTask() {
        if(reconciliation_task_future != null) {
            reconciliation_task_future.cancel(true);
            if(reconciliation_task != null)
                reconciliation_task.cancel();
            reconciliation_task_future=null;
        }
    }


    protected static void writeReconciliation(DataOutput out, String[] names, long[] values, long[] versions) throws IOException {
        if(names == null) {
            out.writeInt(0);
            return;
        }
        out.writeInt(names.length);
        for(String name: names)
            Bits.writeString(name,out);
        for(long value: values)
            Bits.writeLongCompressed(value, out);
        for(long version: versions)
            Bits.writeLongCompressed(version, out);
    }

    protected static String[] readReconciliationNames(DataInput in, int len) throws IOException {
        String[] retval=new String[len];
        for(int i=0; i < len; i++)
            retval[i]=Bits.readString(in);
        return retval;
    }

    protected static long[] readReconciliationLongs(DataInput in, int len) throws IOException {
        long[] retval=new long[len];
        for(int i=0; i < len; i++)
            retval[i]=Bits.readLongCompressed(in);
        return retval;
    }

    protected static String dump(String[] names, long[] values, long[] versions) {
        StringBuilder sb=new StringBuilder();
        if(names != null) {
            for(int i=0; i < names.length; i++) {
                sb.append(names[i]).append(": ").append(values[i]).append(" (").append(versions[i]).append(")\n");
            }
        }
        return sb.toString();
    }


    protected class CounterImpl implements AsyncCounter {
        protected final String  name;
        final SyncCounterImpl sync;

        protected CounterImpl(String name) {
            this.name = name;
            this.sync = new SyncCounterImpl(this);
        }

        public String getName() {
            return name;
        }

        @Override
        public CompletableFuture<Void> set(long new_value) {
            if(local_addr.equals(coord)) {
                VersionedValue val=getCounter(name);
                long[] result = val.set(new_value);
                updateBackups(name, result);
                return CompletableFutures.completedNull();
            }
            Owner owner=getOwner();
            Request req=new SetRequest(owner, name, new_value);
            return sendRequestToCoordinator(owner, req).thenAccept(CompletableFutures.voidConsumer());
        }

        @Override
        public CompletableFuture<Long> compareAndSwap(long expect, long update) {
            if(local_addr.equals(coord)) {
                VersionedValue val=getCounter(name);
                long retval=val.compareAndSwap(expect, update)[0];
                updateBackups(name, val.snapshot());
                return CompletableFuture.completedFuture(retval);
            }
            Owner owner=getOwner();
            Request req=new CompareAndSetRequest(owner, name, expect, update);
            return sendRequestToCoordinator(owner, req);
        }

        @Override
        public CompletableFuture<Long> addAndGet(long delta) {
            if(local_addr.equals(coord)) {
                VersionedValue val=getCounter(name);
                long[] result=val.addAndGet(delta);
                updateBackups(name, result);
                return CompletableFuture.completedFuture(result[0]);
            }
            Owner owner=getOwner();
            Request req=new AddAndGetRequest(owner, name, delta);
            return sendRequestToCoordinator(owner, req);
        }

        @Override
        public SyncCounter sync() {
            return sync;
        }

        @Override
        public String toString() {
            VersionedValue val=counters.get(name);
            return val != null? val.toString() : "n/a";
        }
    }

    private static class SyncCounterImpl implements Counter {

        private final AsyncCounter counter;
<<<<<<< HEAD

        private SyncCounterImpl(AsyncCounter counter) {
            this.counter = counter;
        }

        @Override
        public String getName() {
            return counter.getName();
        }

        @Override
        public long get() {
            return CompletableFutures.join(counter.get());
        }

        @Override
        public void set(long new_value) {
            CompletableFutures.join(counter.set(new_value));
        }

        @Override
=======

        private SyncCounterImpl(AsyncCounter counter) {
            this.counter = counter;
        }

        @Override
        public String getName() {
            return counter.getName();
        }

        @Override
        public long get() {
            return CompletableFutures.join(counter.get());
        }

        @Override
        public void set(long new_value) {
            CompletableFutures.join(counter.set(new_value));
        }

        @Override
>>>>>>> 547c1f86
        public long compareAndSwap(long expect, long update) {
            return CompletableFutures.join(counter.compareAndSwap(expect, update));
        }

        @Override
        public long addAndGet(long delta) {
            return CompletableFutures.join(counter.addAndGet(delta));
        }

        @Override
        public AsyncCounter async() {
            return counter;
        }
<<<<<<< HEAD

        public String toString() {
            return counter != null? counter.toString() : null;
        }
=======
>>>>>>> 547c1f86
    }

    private CompletableFuture<Long> sendRequestToCoordinator(Owner owner, Request request) {
        RequestCompletableFuture cf = new RequestCompletableFuture(request);
        pending_requests.put(owner, cf);
        sendRequest(coord, request);
        return cf.orTimeout(timeout, TimeUnit.MILLISECONDS).thenApply(this::updateCounter);
    }

    private boolean skipRequest() {
        return !local_addr.equals(coord) || discard_requests;
    }

    protected interface Request extends Streamable {

        String getCounterName();

        RequestType getRequestType();

        void execute(COUNTER protocol, Address sender);
    }


    protected abstract static class SimpleRequest implements Request {
        protected Owner   owner;
        protected String  name;


        protected SimpleRequest() {
        }

        protected SimpleRequest(Owner owner, String name) {
            this.owner=owner;
            this.name=name;
        }

        @Override
        public void writeTo(DataOutput out) throws IOException {
            owner.writeTo(out);
            Bits.writeString(name,out);
        }

        @Override
        public void readFrom(DataInput in) throws IOException, ClassNotFoundException {
            owner=new Owner();
            owner.readFrom(in);
            name=Bits.readString(in);
        }

        public String toString() {
            return owner + " [" + name + "]";
        }

        @Override
        public String getCounterName() {
            return name;
        }
    }

    protected static class ResendPendingRequests implements Request {
        @Override
        public void writeTo(DataOutput out) throws IOException {}
        @Override
        public void readFrom(DataInput in) throws IOException {}
        public String toString() {return "ResendPendingRequests";}

        @Override
        public String getCounterName() {
            return null;
        }

        @Override
        public RequestType getRequestType() {
            return RequestType.RESEND_PENDING_REQUESTS;
        }

        @Override
        public void execute(COUNTER protocol, Address sender) {
            for(RequestCompletableFuture cf : protocol.pending_requests.values()) {
                Request request=cf.getRequest();
                protocol.traceResending(request);
                protocol.sendRequest(protocol.coord, request);
            }
        }
    }

    private void traceResending(Request request) {
        if(log.isTraceEnabled())
            log.trace("[" + local_addr + "] --> [" + coord + "] resending " + request);
    }

    protected static class GetOrCreateRequest extends SimpleRequest {
        protected long initial_value;

        protected GetOrCreateRequest() {}

        GetOrCreateRequest(Owner owner, String name, long initial_value) {
            super(owner,name);
            this.initial_value=initial_value;
        }

        @Override
        public void readFrom(DataInput in) throws IOException, ClassNotFoundException {
            super.readFrom(in);
            initial_value=Bits.readLongCompressed(in);
        }

        @Override
        public void writeTo(DataOutput out) throws IOException {
            super.writeTo(out);
            Bits.writeLongCompressed(initial_value, out);
        }

        @Override
        public RequestType getRequestType() {
            return RequestType.GET_OR_CREATE;
        }

        public void execute(COUNTER protocol, Address sender) {
            if(protocol.skipRequest())
                return;
            VersionedValue new_val=new VersionedValue(initial_value);
            VersionedValue val=protocol.counters.putIfAbsent(name, new_val);
            if(val == null)
                val=new_val;
            long[] result = val.snapshot();
            Response rsp=new ValueResponse(owner, result);
            protocol.sendResponse(sender,rsp);
            protocol.updateBackups(name, result);
        }
    }


    protected static class DeleteRequest extends SimpleRequest {

        protected DeleteRequest() {}

        protected DeleteRequest(Owner owner, String name) {
            super(owner,name);
        }

        public String toString() {return "DeleteRequest: " + super.toString();}

        @Override
        public RequestType getRequestType() {
            return RequestType.DELETE;
        }

        @Override
        public void execute(COUNTER protocol, Address sender) {
            if(protocol.skipRequest())
                return;
            protocol.counters.remove(name);
        }
    }


    protected static class AddAndGetRequest extends SetRequest {
        protected AddAndGetRequest() {}

        protected AddAndGetRequest(Owner owner, String name, long value) {
            super(owner,name,value);
        }

        public String toString() {return "AddAndGetRequest: " + super.toString();}

        @Override
        public RequestType getRequestType() {
            return RequestType.ADD_AND_GET;
        }

        @Override
        public void execute(COUNTER protocol, Address sender) {
            if(protocol.skipRequest())
                return;
            VersionedValue val=protocol.counters.get(name);
            if(val == null) {
                protocol.sendCounterNotFoundExceptionResponse(sender, owner, name);
                return;
            }
            long[] result=val.addAndGet(value);
            Response rsp=new ValueResponse(owner, result);
            protocol.sendResponse(sender, rsp);
<<<<<<< HEAD
            protocol.updateBackups(name, result);
=======
            if (value != 0) {
                // value == 0 means it is a counter.get(); no backup update is required.
                protocol.updateBackups(name, result);
            }
>>>>>>> 547c1f86
        }
    }



    protected static class SetRequest extends SimpleRequest {
        protected long value;

        protected SetRequest() {}

        protected SetRequest(Owner owner, String name, long value) {
            super(owner, name);
            this.value=value;
        }

        @Override
        public void readFrom(DataInput in) throws IOException, ClassNotFoundException {
            super.readFrom(in);
            value=Bits.readLongCompressed(in);
        }

        @Override
        public void writeTo(DataOutput out) throws IOException {
            super.writeTo(out);
            Bits.writeLongCompressed(value, out);
        }

        public String toString() {return super.toString() + ": " + value;}

        @Override
        public RequestType getRequestType() {
            return RequestType.SET;
        }

        @Override
        public void execute(COUNTER protocol, Address sender) {
            if(protocol.skipRequest())
                return;
            VersionedValue val=protocol.counters.get(name);
            if(val == null) {
                protocol.sendCounterNotFoundExceptionResponse(sender, owner, name);
                return;
            }
            long[] result=val.set(value);
            Response rsp=new ValueResponse(owner, result);
            protocol.sendResponse(sender, rsp);
            protocol.updateBackups(name, result);
        }
    }


    protected static class CompareAndSetRequest extends SimpleRequest {
        protected long expected, update;

        protected CompareAndSetRequest() {}

        protected CompareAndSetRequest(Owner owner, String name, long expected, long update) {
            super(owner, name);
            this.expected=expected;
            this.update=update;
        }

        @Override
        public void readFrom(DataInput in) throws IOException, ClassNotFoundException {
            super.readFrom(in);
            expected=Bits.readLongCompressed(in);
            update=Bits.readLongCompressed(in);
        }

        @Override
        public void writeTo(DataOutput out) throws IOException {
            super.writeTo(out);
            Bits.writeLongCompressed(expected, out);
            Bits.writeLongCompressed(update, out);
        }

        public String toString() {return super.toString() + ", expected=" + expected + ", update=" + update;}

        @Override
        public RequestType getRequestType() {
            return RequestType.COMPARE_AND_SET;
        }

        @Override
        public void execute(COUNTER protocol, Address sender) {
            if(protocol.skipRequest())
                return;
            VersionedValue val=protocol.counters.get(name);
            if(val == null) {
                protocol.sendCounterNotFoundExceptionResponse(sender, owner, name);
                return;
            }
            long[] result=val.compareAndSwap(expected, update);
            Response rsp=new ValueResponse(owner, result);
            protocol.sendResponse(sender, rsp);
            protocol.updateBackups(name, val.snapshot());
        }
    }


    protected static class ReconcileRequest implements Request {
        protected String[] names;
        protected long[]   values;
        protected long[]   versions;

        protected ReconcileRequest() {}

        protected ReconcileRequest(String[] names, long[] values, long[] versions) {
            this.names=names;
            this.values=values;
            this.versions=versions;
        }

        @Override
        public void writeTo(DataOutput out) throws IOException {
            writeReconciliation(out, names, values, versions);
        }

        @Override
        public void readFrom(DataInput in) throws IOException {
            int len=in.readInt();
            names=readReconciliationNames(in, len);
            values=readReconciliationLongs(in, len);
            versions=readReconciliationLongs(in,len);
        }

        public String toString() {return "ReconcileRequest (" + names.length + ") entries";}

        @Override
        public String getCounterName() {
            return null;
        }

        @Override
        public RequestType getRequestType() {
            return RequestType.RECONCILE;
        }

        @Override
        public void execute(COUNTER protocol, Address sender) {
            if(sender.equals(protocol.local_addr)) // we don't need to reply to our own reconciliation request
                return;

            // return all values except those with lower or same versions than the ones in the ReconcileRequest
            Map<String,VersionedValue> map=new HashMap<>(protocol.counters);
            if(names !=  null) {
                for(int i=0; i < names.length; i++) {
                    String counter_name=names[i];
                    long version=versions[i];
                    VersionedValue my_value=map.get(counter_name);
                    if(my_value != null && my_value.version <= version)
                        map.remove(counter_name);
                }
            }

            int len=map.size();
            String[] names=new String[len];
            long[] values=new long[len];
            long[] versions=new long[len];
            int index=0;
            for(Map.Entry<String,VersionedValue> entry: map.entrySet()) {
                names[index]=entry.getKey();
                values[index]=entry.getValue().value;
                versions[index]=entry.getValue().version;
                index++;
            }

            Response rsp=new ReconcileResponse(names, values, versions);
            protocol.sendResponse(sender, rsp);
        }
    }


    protected static class UpdateRequest implements Request, BiFunction<String, VersionedValue, VersionedValue> {
        protected String name;
        protected long   value;
        protected long   version;

        protected UpdateRequest() {}

        protected UpdateRequest(String name, long value, long version) {
            this.name=name;
            this.value=value;
            this.version=version;
        }

        @Override
        public void writeTo(DataOutput out) throws IOException {
            Bits.writeString(name,out);
            Bits.writeLongCompressed(value, out);
            Bits.writeLongCompressed(version, out);
        }

        @Override
        public void readFrom(DataInput in) throws IOException {
            name=Bits.readString(in);
            value=Bits.readLongCompressed(in);
            version=Bits.readLongCompressed(in);
        }

        public String toString() {return "UpdateRequest(" + name + ": "+ value + " (" + version + ")";}

        @Override
        public String getCounterName() {
            return name;
        }

        @Override
        public RequestType getRequestType() {
            return RequestType.UPDATE;
        }

        @Override
        public void execute(COUNTER protocol, Address sender) {
            protocol.counters.compute(name, this);
        }

        @Override
        public VersionedValue apply(String name, VersionedValue versionedValue) {
            if (versionedValue == null) {
                versionedValue = new VersionedValue(value, version);
            } else {
                versionedValue.updateIfBigger(value, version);
            }
            return versionedValue;
        }
    }

    private static abstract class Response implements Streamable {

        private Owner owner;

        Response() {}

        Response(Owner owner) {
            this.owner = owner;
        }

        abstract ResponseType getResponseType();

        abstract void complete(RequestCompletableFuture completableFuture);

        final Owner getOwner() {
            return owner;
        }

        @Override
        public void writeTo(DataOutput out) throws IOException {
            owner.writeTo(out);
        }

        @Override
        public void readFrom(DataInput in) throws IOException, ClassNotFoundException {
            owner = new Owner();
            owner.readFrom(in);
        }
    }


    protected static class ValueResponse extends Response {
        protected long result;
        protected long version;

        protected ValueResponse() {}

        ValueResponse(Owner owner, long[] versionedValue) {
            this(owner, versionedValue[0], versionedValue[1]);
        }

        protected ValueResponse(Owner owner, long result, long version) {
            super(owner);
            this.result=result;
            this.version=version;
        }

        @Override
        public void readFrom(DataInput in) throws IOException, ClassNotFoundException {
            super.readFrom(in);
            result=Bits.readLongCompressed(in);
            version=Bits.readLongCompressed(in);
        }

        @Override
        public void writeTo(DataOutput out) throws IOException {
            super.writeTo(out);
            Bits.writeLongCompressed(result, out);
            Bits.writeLongCompressed(version, out);
        }

        public String toString() {return "ValueResponse(" + result + ")";}

        @Override
        public ResponseType getResponseType() {
            return ResponseType.VALUE;
        }

        @Override
        void complete(RequestCompletableFuture cf) {
            cf.requestCompleted(result, version);
        }
    }


    protected static class ExceptionResponse extends Response {
        protected String error_message;

        protected ExceptionResponse() {}

        protected ExceptionResponse(Owner owner, String error_message) {
            super(owner);
            this.error_message=error_message;
        }

        @Override
        public void readFrom(DataInput in) throws IOException, ClassNotFoundException {
            super.readFrom(in);
            error_message=Bits.readString(in);
        }

        @Override
        public void writeTo(DataOutput out) throws IOException {
            super.writeTo(out);
            Bits.writeString(error_message,out);
        }

        public String toString() {return "ExceptionResponse: " + super.toString();}

        @Override
        public ResponseType getResponseType() {
            return ResponseType.EXCEPTION;
        }

        @Override
        void complete(RequestCompletableFuture cf) {
            cf.requestFailed(error_message);
        }
    }

    protected static class ReconcileResponse extends Response {
        protected String[] names;
        protected long[]   values;
        protected long[]   versions;

        protected ReconcileResponse() {}

        protected ReconcileResponse(String[] names, long[] values, long[] versions) {
            this.names=names;
            this.values=values;
            this.versions=versions;
        }

        @Override
        public void writeTo(DataOutput out) throws IOException {
            writeReconciliation(out,names,values,versions);
        }

        @Override
        public void readFrom(DataInput in) throws IOException {
            int len=in.readInt();
            names=readReconciliationNames(in, len);
            values=readReconciliationLongs(in, len);
            versions=readReconciliationLongs(in,len);
        }

        public String toString() {
            int num=names != null? names.length : 0;
            return "ReconcileResponse (" + num + ") entries";
        }

        @Override
        public ResponseType getResponseType() {
            return ResponseType.RECONCILE;
        }

        @Override
        void complete(RequestCompletableFuture cf) {
            //no-op
        }
    }



    public static class CounterHeader extends Header {
        public Supplier<? extends Header> create() {return CounterHeader::new;}
        public short getMagicId() {return 74;}
        @Override
        public int serializedSize() {return 0;}
        @Override
        public void writeTo(DataOutput out) {}
        @Override
        public void readFrom(DataInput in) {}
    }


    protected static class VersionedValue {
        protected long value;
        protected long version=1;

        protected VersionedValue(long value) {
            this.value=value;
        }

        protected VersionedValue(long value, long version) {
            this.value=value;
            this.version=version;
        }

        /** num == 0 --> GET */
        protected synchronized long[] addAndGet(long num) {
            return num == 0? new long[]{value, version} : new long[]{value+=num, ++version};
        }

        protected synchronized long[] set(long value) {
            return new long[]{this.value=value,++version};
        }

        protected synchronized long[] compareAndSwap(long expected, long update) {
            long oldValue = value;
            if (oldValue == expected) {
                value = update;
                ++version;
            }
            return new long[]{oldValue, version};
        }

        /** Sets the value only if the version argument is greater than the own version */
        protected synchronized void updateIfBigger(long value, long version) {
            if(version > this.version) {
                this.version=version;
                this.value=value;
            }
        }

        synchronized long[] snapshot() {
            return new long[] {value, version};
        }

        public String toString() {return value + " (version=" + version + ")";}
    }


    protected class ReconciliationTask implements Runnable {
        protected ResponseCollector<ReconcileResponse> responses;


        public void run() {
            try {
                _run();
            }
            finally {
                discard_requests=false;
            }

            Request req=new ResendPendingRequests();
            sendRequest(null, req);
        }


        protected void _run() {
            Map<String,VersionedValue> copy=new HashMap<>(counters);
            int len=copy.size();
            String[] names=new String[len];
            long[] values=new long[len], versions=new long[len];
            int index=0;
            for(Map.Entry<String,VersionedValue> entry: copy.entrySet()) {
                names[index]=entry.getKey();
                values[index]=entry.getValue().value;
                versions[index]=entry.getValue().version;
                index++;
            }
            List<Address> targets=new ArrayList<>(view.getMembers());
            targets.remove(local_addr);
            responses=new ResponseCollector<>(targets); // send to everyone but us
            Request req=new ReconcileRequest(names, values, versions);
            sendRequest(null, req);

            responses.waitForAllResponses(reconciliation_timeout);
            Map<Address,ReconcileResponse> reconcile_results=responses.getResults();
            for(Map.Entry<Address,ReconcileResponse> entry: reconcile_results.entrySet()) {
                if(entry.getKey().equals(local_addr))
                    continue;
                ReconcileResponse rsp=entry.getValue();
                if (rsp == null || rsp.names == null) {
                    continue;
                }
                for(int i=0; i < rsp.names.length; i++) {
                    String counter_name=rsp.names[i];
                    long version=rsp.versions[i];
                    long value=rsp.values[i];
                    VersionedValue my_value=counters.get(counter_name);
                    if(my_value == null) {
                        counters.put(counter_name, new VersionedValue(value, version));
                        continue;
                    }
                    my_value.updateIfBigger(value, version);
                }
            }
        }


        public void add(ReconcileResponse rsp, Address sender) {
            if(responses != null)
                responses.add(sender, rsp);
        }

        protected void cancel() {
            if(responses != null)
                responses.reset();
        }

        public String toString() {
            return COUNTER.class.getSimpleName() + ": " + getClass().getSimpleName();
        }
    }

    private static class RequestCompletableFuture extends CompletableFuture<ResponseData> {

        private final Request request;

        private RequestCompletableFuture(Request request) {
            this.request = request;
        }

        Request getRequest() {
            return request;
        }

        void requestCompleted(long value, long version) {
            this.complete(new ResponseData(request.getCounterName(), value, version));
        }

        void requestFailed(String errorMessage) {
            this.completeExceptionally(new Throwable(errorMessage));
        }
    }

    private static class ResponseData implements BiFunction<String, VersionedValue, VersionedValue> {
        private final String counterName;
        private final long value;
        private final long version;

        private ResponseData(String counterName, long value, long version) {
            this.counterName = counterName;
            this.value = value;
            this.version = version;
        }

        /**
         * Updates the VersionedValue if the version is bigger.
         */
        @Override
        public VersionedValue apply(String s, VersionedValue versionedValue) {
            if (versionedValue == null) {
                versionedValue = new VersionedValue(value, version);
            } else {
                versionedValue.updateIfBigger(value, version);
            }
            return versionedValue;
        }
    }
}<|MERGE_RESOLUTION|>--- conflicted
+++ resolved
@@ -562,7 +562,6 @@
     private static class SyncCounterImpl implements Counter {
 
         private final AsyncCounter counter;
-<<<<<<< HEAD
 
         private SyncCounterImpl(AsyncCounter counter) {
             this.counter = counter;
@@ -584,29 +583,6 @@
         }
 
         @Override
-=======
-
-        private SyncCounterImpl(AsyncCounter counter) {
-            this.counter = counter;
-        }
-
-        @Override
-        public String getName() {
-            return counter.getName();
-        }
-
-        @Override
-        public long get() {
-            return CompletableFutures.join(counter.get());
-        }
-
-        @Override
-        public void set(long new_value) {
-            CompletableFutures.join(counter.set(new_value));
-        }
-
-        @Override
->>>>>>> 547c1f86
         public long compareAndSwap(long expect, long update) {
             return CompletableFutures.join(counter.compareAndSwap(expect, update));
         }
@@ -620,13 +596,10 @@
         public AsyncCounter async() {
             return counter;
         }
-<<<<<<< HEAD
 
         public String toString() {
             return counter != null? counter.toString() : null;
         }
-=======
->>>>>>> 547c1f86
     }
 
     private CompletableFuture<Long> sendRequestToCoordinator(Owner owner, Request request) {
@@ -810,14 +783,10 @@
             long[] result=val.addAndGet(value);
             Response rsp=new ValueResponse(owner, result);
             protocol.sendResponse(sender, rsp);
-<<<<<<< HEAD
-            protocol.updateBackups(name, result);
-=======
             if (value != 0) {
                 // value == 0 means it is a counter.get(); no backup update is required.
                 protocol.updateBackups(name, result);
             }
->>>>>>> 547c1f86
         }
     }
 

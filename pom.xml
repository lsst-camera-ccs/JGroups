--- conflicted
+++ resolved
@@ -13,11 +13,7 @@
     <artifactId>jgroups</artifactId>
     <packaging>jar</packaging>
     <name>JGroups</name>
-<<<<<<< HEAD
-    <version>4.211.6-SNAPSHOT</version>
-=======
-    <version>4.2.30.Final</version>
->>>>>>> bb2dd77f
+    <version>4.230.0-SNAPSHOT</version>
     <url>http://www.jgroups.org</url>
 
     <properties>
@@ -25,17 +21,7 @@
         <maven.compiler.source>1.8</maven.compiler.source>
         <maven.compiler.target>1.8</maven.compiler.target>
         <project.build.sourceEncoding>UTF-8</project.build.sourceEncoding>
-<<<<<<< HEAD
-=======
-        <!-- nexus-staging-maven-plugin -->
-        <autoReleaseAfterClose>true</autoReleaseAfterClose>
-        <nexus.server.id>jboss-releases-repository</nexus.server.id>
-        <nexus.server.url>https://repository.jboss.org/nexus</nexus.server.url>
-        <nexus.snapshot.server.id>jboss-snapshots-repository</nexus.snapshot.server.id>
-        <nexus.snapshot.server.url>https://repository.jboss.org/nexus/content/repositories/snapshots/</nexus.snapshot.server.url>
-        <insecure.repositories>ERROR</insecure.repositories>
         <log4j2.version>2.15.0</log4j2.version>
->>>>>>> bb2dd77f
     </properties>
 
     <description>
@@ -48,21 +34,11 @@
             <url>http://www.apache.org/licenses/LICENSE-2.0.html</url>
         </license>
     </licenses>
-<<<<<<< HEAD
     
     <ciManagement>
         <system>Hudson</system>
         <url>https://srs.slac.stanford.edu/hudson/view/LSST/job/${project.artifactId}/</url>
     </ciManagement>
-=======
-
-    <scm>
-        <connection>scm:git:git://github.com/belaban/JGroups.git</connection>
-        <developerConnection>scm:git:ssh://git@github.com/belaban/JGroups.git</developerConnection>
-        <url>https://github.com/belaban/JGroups</url>
-      <tag>jgroups-4.2.30.Final</tag>
-  </scm>
->>>>>>> bb2dd77f
 
     <issueManagement>
         <system>Jira</system>

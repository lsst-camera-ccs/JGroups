<?xml version="1.0" encoding="UTF-8"?>

<magic-number-class-mapping>
    <class id="1" name="org.jgroups.stack.IpAddress"/>
    <class id="3" name="org.jgroups.protocols.FD$FdHeader"/>
    <class id="6" name="org.jgroups.protocols.FD_SOCK$FdHeader"/>
    <class id="7" name="org.jgroups.protocols.FragHeader"/>
    <class id="13" name="org.jgroups.protocols.PingHeader"/>
    <class id="21" name="org.jgroups.protocols.UNICAST$UnicastHeader"/>
    <class id="22" name="org.jgroups.protocols.VERIFY_SUSPECT$VerifyHeader"/>
    <class id="24" name="org.jgroups.protocols.pbcast.GMS$GmsHeader"/>
    <class id="25" name="org.jgroups.protocols.pbcast.NakAckHeader"/>
    <class id="27" name="org.jgroups.protocols.pbcast.STABLE$StableHeader"/>
    <class id="28" name="org.jgroups.protocols.pbcast.STATE_TRANSFER$StateHeader"/>
    <class id="30" name="org.jgroups.Message"/>
    <class id="31" name="org.jgroups.View"/>
    <class id="32" name="org.jgroups.ViewId"/>
    <class id="34" name="org.jgroups.Address"/>
    <class id="36" name="org.jgroups.protocols.PingData"/>
    <class id="38" name="java.util.Vector"/>
    <class id="39" name="org.jgroups.protocols.pbcast.JoinRsp"/>
    <class id="40" name="org.jgroups.util.Digest"/>
    <class id="41" name="java.util.Hashtable"/>
    <class id="53" name="org.jgroups.protocols.COMPRESS$CompressHeader"/>
    <class id="54" name="org.jgroups.protocols.FcHeader"/>
    <class id="56" name="org.jgroups.protocols.TpHeader"/>
    <class id="57" name="org.jgroups.protocols.ENCRYPT$EncryptHeader"/>
    <class id="58" name="org.jgroups.protocols.SEQUENCER$SequencerHeader"/>
    <class id="59" name="org.jgroups.protocols.FD_SIMPLE$FdHeader"/>
    <class id="61" name="org.jgroups.protocols.FD_ALL$HeartbeatHeader"/>
    <class id="64" name="org.jgroups.protocols.pbcast.FLUSH$FlushHeader"/>
    <class id="65" name="org.jgroups.protocols.pbcast.StreamingStateTransfer$StateHeader"/>
    <class id="67" name="org.jgroups.protocols.AuthHeader"/>
    <class id="68" name="org.jgroups.util.UUID"/>
    <class id="71" name="org.jgroups.blocks.RequestCorrelator$Header"/>
    <class id="72" name="org.jgroups.blocks.RequestCorrelator$MultiDestinationHeader"/>
    <class id="73" name="org.jgroups.protocols.UNICAST2$Unicast2Header"/>
    <class id="74" name="org.jgroups.protocols.SCOPE$ScopeHeader"/>
    <class id="75" name="org.jgroups.blocks.mux.MuxHeader"/>
    <class id="76" name="org.jgroups.protocols.DAISYCHAIN$DaisyHeader"/>
    <class id="77" name="org.jgroups.protocols.RELAY$RelayHeader"/>
    <class id="78" name="org.jgroups.protocols.STOMP$StompHeader"/>
    <class id="80" name="org.jgroups.protocols.PrioHeader"/>
    <class id="81" name="org.jgroups.protocols.Locking$LockingHeader"/>
    <class id="82" name="org.jgroups.util.PayloadUUID"/>
    <class id="83" name="org.jgroups.util.AdditionalDataUUID"/>
    <class id="84" name="org.jgroups.util.TopologyUUID"/>
    <class id="85" name="org.jgroups.protocols.Executing$ExecutorHeader"/>
    <class id="86" name="org.jgroups.protocols.Executing$Request"/>
    <class id="87" name="org.jgroups.blocks.executor.ExecutionService$RunnableAdapter"/>
    <class id="88" name="org.jgroups.blocks.executor.Executions$StreamableCallable"/>
    <class id="89" name="org.jgroups.protocols.COUNTER$CounterHeader"/>
    <class id="90" name="org.jgroups.protocols.MERGE3$MergeHeader"/>
    <class id="91" name="org.jgroups.protocols.RSVP$RsvpHeader"/>
    <class id="92" name="org.jgroups.tests.perf.MPerf$MPerfHeader"/>
    <class id="93" name="org.jgroups.protocols.pbcast.NakAckHeader2"/>
    <class id="94" name="org.jgroups.util.SeqnoList"/>
    <class id="95" name="org.jgroups.protocols.tom.ToaHeader"/>
    <class id="96" name="org.jgroups.AnycastAddress"/>
<<<<<<< HEAD
    <!--<class id="97" name="org.jgroups.protocols.relay.RELAY2$Relay2Header"/>-->
    <class id="98" name="org.jgroups.protocols.relay.SiteUUID"/>
=======
    <class id="97" name="org.jgroups.protocols.relay.SiteUUID"/>
    <class id="98" name="org.jgroups.protocols.relay.SiteMaster"/>
    <class id="99" name="org.jgroups.protocols.relay.RELAY2$Relay2Header"/>
>>>>>>> 59930854
</magic-number-class-mapping><|MERGE_RESOLUTION|>--- conflicted
+++ resolved
@@ -57,12 +57,7 @@
     <class id="94" name="org.jgroups.util.SeqnoList"/>
     <class id="95" name="org.jgroups.protocols.tom.ToaHeader"/>
     <class id="96" name="org.jgroups.AnycastAddress"/>
-<<<<<<< HEAD
-    <!--<class id="97" name="org.jgroups.protocols.relay.RELAY2$Relay2Header"/>-->
-    <class id="98" name="org.jgroups.protocols.relay.SiteUUID"/>
-=======
     <class id="97" name="org.jgroups.protocols.relay.SiteUUID"/>
     <class id="98" name="org.jgroups.protocols.relay.SiteMaster"/>
     <class id="99" name="org.jgroups.protocols.relay.RELAY2$Relay2Header"/>
->>>>>>> 59930854
 </magic-number-class-mapping>
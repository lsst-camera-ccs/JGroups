
<magic-number-class-mapping>

    <!-- Generic classes -->
    <class id="1"  name="org.jgroups.stack.IpAddress"/>
    <class id="3"  name="org.jgroups.BytesMessage"/>
    <class id="4"  name="org.jgroups.View"/>
    <class id="5"  name="org.jgroups.ViewId"/>
    <class id="6"  name="org.jgroups.MergeView"/>
    <class id="7"  name="org.jgroups.protocols.PingData"/>
    <class id="8"  name="org.jgroups.protocols.pbcast.JoinRsp"/>
    <class id="9"  name="org.jgroups.util.Digest"/>
    <class id="10" name="org.jgroups.util.MutableDigest"/>
    <class id="11" name="org.jgroups.util.UUID"/>
    <class id="12" name="org.jgroups.util.ExtendedUUID"/>
    <class id="13" name="org.jgroups.protocols.relay.SiteUUID"/>
    <class id="14" name="org.jgroups.protocols.relay.SiteMaster"/>
    <class id="15" name="org.jgroups.util.SeqnoList"/>
    <class id="16" name="org.jgroups.auth.FixedMembershipToken"/>
    <class id="17" name="org.jgroups.auth.X509Token"/>
    <class id="18" name="org.jgroups.blocks.MethodCall"/>
    <class id="19" name="org.jgroups.util.FlagsUUID"/>
    <class id="20" name="org.jgroups.util.ObjectWrapper"/>

    <!-- Headers -->
    <class id="51"  name="org.jgroups.protocols.FD_SOCK$FdHeader"/>
    <class id="52"  name="org.jgroups.protocols.FragHeader"/>
    <class id="53"  name="org.jgroups.protocols.PingHeader"/>
    <class id="54"  name="org.jgroups.protocols.VERIFY_SUSPECT$VerifyHeader"/>
    <class id="55"  name="org.jgroups.protocols.pbcast.GMS$GmsHeader"/>
    <class id="56"  name="org.jgroups.protocols.pbcast.STABLE$StableHeader"/>
    <class id="57"  name="org.jgroups.protocols.pbcast.STATE_TRANSFER$StateHeader"/>
    <class id="58"  name="org.jgroups.protocols.COMPRESS$CompressHeader"/>
    <class id="59"  name="org.jgroups.protocols.FcHeader"/>
    <class id="60"  name="org.jgroups.protocols.TpHeader"/>
    <class id="61"  name="org.jgroups.protocols.SEQUENCER$SequencerHeader"/>
    <class id="62"  name="org.jgroups.protocols.FailureDetection$HeartbeatHeader"/>
    <class id="64"  name="org.jgroups.protocols.pbcast.FLUSH$FlushHeader"/>
    <class id="65"  name="org.jgroups.protocols.pbcast.StreamingStateTransfer$StateHeader"/>
    <class id="66"  name="org.jgroups.protocols.AuthHeader"/>
    <class id="67"  name="org.jgroups.blocks.RequestCorrelator$Header"/>
    <class id="68"  name="org.jgroups.blocks.RequestCorrelator$MultiDestinationHeader"/>
    <class id="69"  name="org.jgroups.protocols.DAISYCHAIN$DaisyHeader"/>
    <class id="71"  name="org.jgroups.protocols.STOMP$StompHeader"/>
    <class id="72"  name="org.jgroups.protocols.Locking$LockingHeader"/>
    <class id="74"  name="org.jgroups.protocols.COUNTER$CounterHeader"/>
    <class id="75"  name="org.jgroups.protocols.MERGE3$MergeHeader"/>
    <class id="76"  name="org.jgroups.protocols.RSVP$RsvpHeader"/>
    <class id="77"  name="org.jgroups.tests.perf.MPerf$MPerfHeader"/>
    <class id="78"  name="org.jgroups.protocols.pbcast.NakAckHeader2"/>
    <class id="80"  name="org.jgroups.protocols.relay.RELAY2$Relay2Header"/>
    <class id="82"  name="org.jgroups.protocols.UnicastHeader3"/>
    <class id="83"  name="org.jgroups.protocols.FORK$ForkHeader"/>
    <class id="84"  name="org.jgroups.protocols.PERF$PerfHeader"/>
    <class id="86"  name="org.jgroups.protocols.SEQUENCER2$SequencerHeader"/>
    <class id="88"  name="org.jgroups.protocols.EncryptHeader"/>
    <class id="91"  name="org.jgroups.protocols.Frag3Header"/>
    <class id="92"  name="org.jgroups.protocols.DH_KEY_EXCHANGE$DhHeader"/>
    <class id="93"  name="org.jgroups.protocols.FD_SOCK2$FdHeader"/>
    <class id="94"  name="org.jgroups.protocols.VERIFY_SUSPECT2$VerifyHeader"/>
<<<<<<< HEAD
    <class id="95"  name="org.jgroups.protocols.EARLYBATCH$EarlyBatchHeader"/>
=======
    <class id="95"  name="org.jgroups.protocols.BATCH$BatchHeader"/>
>>>>>>> a0a4121d
</magic-number-class-mapping>
<|MERGE_RESOLUTION|>--- conflicted
+++ resolved
@@ -58,9 +58,5 @@
     <class id="92"  name="org.jgroups.protocols.DH_KEY_EXCHANGE$DhHeader"/>
     <class id="93"  name="org.jgroups.protocols.FD_SOCK2$FdHeader"/>
     <class id="94"  name="org.jgroups.protocols.VERIFY_SUSPECT2$VerifyHeader"/>
-<<<<<<< HEAD
-    <class id="95"  name="org.jgroups.protocols.EARLYBATCH$EarlyBatchHeader"/>
-=======
     <class id="95"  name="org.jgroups.protocols.BATCH$BatchHeader"/>
->>>>>>> a0a4121d
 </magic-number-class-mapping>
